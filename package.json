{
  "name": "@eslint/css",
  "version": "0.2.0",
  "description": "CSS linting plugin for ESLint",
  "author": "Nicholas C. Zakas",
  "type": "module",
  "main": "dist/esm/index.js",
  "types": "dist/esm/index.d.ts",
  "exports": {
    "require": {
      "types": "./dist/cjs/index.d.cts",
      "default": "./dist/cjs/index.cjs"
    },
    "import": {
      "types": "./dist/esm/index.d.ts",
      "default": "./dist/esm/index.js"
    }
  },
  "files": [
    "dist"
  ],
  "publishConfig": {
    "access": "public"
  },
  "gitHooks": {
    "pre-commit": "lint-staged"
  },
  "lint-staged": {
    "*.js": [
      "eslint --fix",
      "prettier --write"
    ],
    "README.md": [
      "npm run build:update-rules-docs",
      "prettier --write"
    ],
    "!(*.js)": "prettier --write --ignore-unknown",
    "{src/rules/*.js,tools/update-rules-docs.js}": "npm run build:update-rules-docs"
  },
  "repository": {
    "type": "git",
    "url": "git+https://github.com/eslint/css.git"
  },
  "bugs": {
    "url": "https://github.com/eslint/css/issues"
  },
  "homepage": "https://github.com/eslint/css#readme",
  "scripts": {
    "build:dedupe-types": "node tools/dedupe-types.js dist/cjs/index.cjs dist/esm/index.js",
    "build:cts": "node -e \"fs.copyFileSync('dist/esm/index.d.ts', 'dist/cjs/index.d.cts')\"",
    "build": "rollup -c && npm run build:dedupe-types && tsc -p tsconfig.esm.json && npm run build:cts",
    "build:readme": "node tools/update-readme.js",
    "build:update-rules-docs": "node tools/update-rules-docs.js",
    "test:jsr": "npx jsr@latest publish --dry-run",
    "pretest": "npm run build",
    "lint": "eslint",
    "fmt": "prettier --write .",
    "fmt:check": "prettier --check .",
    "test": "mocha tests/**/*.js",
    "test:coverage": "c8 npm test",
    "test:types": "npm run build && tsc -p tests/types/tsconfig.json"
  },
  "keywords": [
    "eslint",
    "eslint-plugin",
    "eslintplugin",
    "css",
    "linting"
  ],
  "license": "Apache-2.0",
  "dependencies": {
<<<<<<< HEAD
    "@eslint/core": "^0.10.0",
    "@eslint/plugin-kit": "^0.2.5",
    "@types/css-tree": "^2.3.10",
    "css-tree": "^3.0.1"
=======
    "@eslint/plugin-kit": "^0.2.3",
    "css-tree": "^3.1.0"
>>>>>>> f526b1dc
  },
  "devDependencies": {
    "@eslint/json": "^0.5.0",
    "@types/eslint": "^8.56.10",
    "c8": "^9.1.0",
    "dedent": "^1.5.3",
    "eslint": "^9.11.1",
    "eslint-config-eslint": "^11.0.0",
    "eslint-plugin-eslint-plugin": "^6.3.2",
    "got": "^14.4.2",
    "lint-staged": "^15.2.7",
    "mdast-util-from-markdown": "^2.0.2",
    "mocha": "^10.4.0",
    "prettier": "^3.4.1",
    "rollup": "^4.16.2",
    "rollup-plugin-copy": "^3.5.0",
    "typescript": "^5.4.5",
    "yorkie": "^2.0.0"
  },
  "engines": {
    "node": "^18.18.0 || ^20.9.0 || >=21.1.0"
  }
}<|MERGE_RESOLUTION|>--- conflicted
+++ resolved
@@ -69,15 +69,10 @@
   ],
   "license": "Apache-2.0",
   "dependencies": {
-<<<<<<< HEAD
     "@eslint/core": "^0.10.0",
     "@eslint/plugin-kit": "^0.2.5",
     "@types/css-tree": "^2.3.10",
-    "css-tree": "^3.0.1"
-=======
-    "@eslint/plugin-kit": "^0.2.3",
     "css-tree": "^3.1.0"
->>>>>>> f526b1dc
   },
   "devDependencies": {
     "@eslint/json": "^0.5.0",
